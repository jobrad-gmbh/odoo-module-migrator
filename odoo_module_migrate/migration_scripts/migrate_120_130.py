# Copyright (C) 2019 - Today: GRAP (http://www.grap.coop)
# @author: Sylvain LE GAL (https://twitter.com/legalsylvain)
# License AGPL-3.0 or later (http://www.gnu.org/licenses/agpl.html).
import re

from odoo_module_migrate.base_migration_script import BaseMigrationScript

_TEXT_ERRORS = {
    "*": {
        "web_settings_dashboard":
        "[V13] Reference to 'web_settings_dashboard'"
        ". This module has been removed."
    },
    ".py": {
        r".*@api.returns.*\n":
        "[13] Use of deprecated decorator '@api.returns'",
        r".*@api.cr.*\n":
        "[13] Use of deprecated decorator '@api.cr'",
        r".*@api.model_cr.*\n":
        "[13] Use of deprecated decorator '@api.model_cr'",
    },
}

_TEXT_REPLACES = {
    ".py": {
        r".*@api.one.*\n": "",
        r"\.sudo\((?P<user>[^/)]+?)\)": r".with_user(\g<user>)",
        r"\.suspend_security": ".sudo",
        r"\"base_suspend_security\",\n": "",
        r"\._find_partner_from_emails\(": "._mail_find_partner_from_emails(",
        r"\._search_on_partner\(": "._mail_search_on_partner(",
        r"\._search_on_user\(": "._mail_search_on_user(",
    },
    ".xml": {
        r"( |\t)*<field name=('|\")view_type('|\")>.*</field>\n": "",
        r"src_model": "binding_model",
<<<<<<< HEAD
        re.compile(
            r"""
            # find a button...
            <button
                \s[^>]*
                # ... that is a oe_stat_button
                class=['"].*\b
                    oe_stat_button
                \b.*['"]
                [^>]*>\s*
                    # ... that contains a field
                    <field\s+
                        (
                            [^>]*
                            (
                                # ...  named "active"
                                name=['"]active['"]|
                                # ... with a boolean_button widget
                                widget=['"]boolean_button['"]
                            )
                            [^>]*
                        ){2}
                    [^>]*>\s*
            </button>
            """,
            re.VERBOSE,
        ): """
            <field name="active" invisible="1" />
            <widget
                name="web_ribbon"
                title="Archived"
                bg_color="bg-danger"
                attrs="{'invisible': [('active', '=', True)]}"
            />
            """,
    },
}
=======
    }
}


class MigrationScript(BaseMigrationScript):
    _TEXT_ERRORS = _TEXT_ERRORS
    _TEXT_REPLACES = _TEXT_REPLACES
>>>>>>> c61a6fa1
<|MERGE_RESOLUTION|>--- conflicted
+++ resolved
@@ -34,7 +34,6 @@
     ".xml": {
         r"( |\t)*<field name=('|\")view_type('|\")>.*</field>\n": "",
         r"src_model": "binding_model",
-<<<<<<< HEAD
         re.compile(
             r"""
             # find a button...
@@ -72,12 +71,8 @@
             """,
     },
 }
-=======
-    }
-}
 
 
 class MigrationScript(BaseMigrationScript):
     _TEXT_ERRORS = _TEXT_ERRORS
-    _TEXT_REPLACES = _TEXT_REPLACES
->>>>>>> c61a6fa1
+    _TEXT_REPLACES = _TEXT_REPLACES